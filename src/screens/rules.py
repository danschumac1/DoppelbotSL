# screens/rules.py
import sys
sys.path.append("./src")
import streamlit as st
from enum import Enum
from utils.enums import Screen

EMO = {"spark": "🌟", "brain": "🧠", "loop": "🔁", "target": "🎯", "warn": "⚠️"}

SECTIONS = [
    {"kind": "title",
     "title": f"{EMO['spark']} WELCOME TO... WHO'S REAL? {EMO['spark']}",
     "body": ("You're a high school student hanging out with your friends during lunch.\n\n"
              "Today, you're all playing a social deduction game — but there's a twist...")},
    {"kind": "error", "title": "Some of your friends have been secretly replaced by AI."},
    {"kind": "warning", "title": "Your job? Figure out who's real and who's not before it's too late."},
    {"kind": "section", "title": f"{EMO['brain']} THE BASICS",
     "bullets": ["There are 3 human players (including you).",
                 "3 other players are AI pretending to be humans.",
                 "Chat, observe, and vote to eliminate the AIs."]},
    {"kind": "section", "title": f"{EMO['loop']} GAME FLOW",
     "bullets": ["An icebreaker question kicks off each round.",
                 "Everyone chats, responds, and tries to blend in.",
                 "At the end of the round, you vote someone out.",
                 "The game lasts 3 rounds. Win or lose, that’s it."]},
    {"kind": "section", "title": f"{EMO['target']} HOW TO WIN",
     "bullets": ["HUMANS win by identifying and voting out all the AIs.",
                 "AIs win if they outnumber the humans by the end."]},
    {"kind": "section", "title": f"{EMO['warn']} REMEMBER",
     "bullets": ["Always stay in character — you're a student, not a machine.",
                 "No swearing or weird behavior.",
                 "Don’t break the fourth wall or say things like 'as an AI.'",
                 "You only know your own identity.",
                 "Convince others that *you* are real, and stay sharp."]},
]

def _render_section(i: int):
    data = SECTIONS[i]
    if data["kind"] == "title":
        st.title(data["title"])
        st.markdown(data["body"])
    elif data["kind"] == "error":
        st.error(data["title"])
    elif data["kind"] == "warning":
        st.warning(data["title"])
    else:
        st.header(data["title"])
        for b in data.get("bullets", []):
            st.markdown(f"- {b}")

def rules_main():
    st.session_state.setdefault("intro_idx", 0)

    i = st.session_state.intro_idx
    st.markdown("---")
    _render_section(i)

    # Put buttons in a placeholder so we can clear them before switching screens
    controls = st.empty()
    with controls.container():
        c1, c2, c3 = st.columns([1, 1, 1])
        prev_clicked = c1.button("◀ Prev", disabled=(i == 0), use_container_width=True, key="rules_prev")
        next_clicked = c2.button("Next ▶", use_container_width=True, key="rules_next")
        skip_clicked = c3.button("Skip to Setup", use_container_width=True, key="rules_skip")

    if prev_clicked:
        st.session_state.intro_idx = max(0, i - 1)
        st.rerun()

    if next_clicked:
        if i < len(SECTIONS) - 1:
            st.session_state.intro_idx = i + 1
            st.rerun()
<<<<<<< HEAD
    with c2:
        if st.button("Next ▶", use_container_width=True):
            if i < len(SECTIONS) - 1:
                st.session_state.intro_idx = i + 1
                st.rerun()
            else:
                st.session_state.intro_idx = 0
                st.session_state.current_screen = "SETUP"   # <— use the SAME key
                st.rerun()
    with c3:
        if st.button("Skip to Setup", use_container_width=True):
            st.session_state.intro_idx = 0
            st.session_state.current_screen = "SETUP"       # <— same here
            st.rerun()
=======
        else:
            # final slide → go to SETUP
            st.session_state.intro_idx = 0
            controls.empty()  # remove the buttons before switching
            st.session_state.current_screen = Screen.LOBBY.name
            st.rerun()

    if skip_clicked:
        st.session_state.intro_idx = 0
        controls.empty()      # remove the buttons before switching
        st.session_state.current_screen = Screen.LOBBY.name
        st.rerun()
>>>>>>> be9c14b3
<|MERGE_RESOLUTION|>--- conflicted
+++ resolved
@@ -71,22 +71,6 @@
         if i < len(SECTIONS) - 1:
             st.session_state.intro_idx = i + 1
             st.rerun()
-<<<<<<< HEAD
-    with c2:
-        if st.button("Next ▶", use_container_width=True):
-            if i < len(SECTIONS) - 1:
-                st.session_state.intro_idx = i + 1
-                st.rerun()
-            else:
-                st.session_state.intro_idx = 0
-                st.session_state.current_screen = "SETUP"   # <— use the SAME key
-                st.rerun()
-    with c3:
-        if st.button("Skip to Setup", use_container_width=True):
-            st.session_state.intro_idx = 0
-            st.session_state.current_screen = "SETUP"       # <— same here
-            st.rerun()
-=======
         else:
             # final slide → go to SETUP
             st.session_state.intro_idx = 0
@@ -98,5 +82,4 @@
         st.session_state.intro_idx = 0
         controls.empty()      # remove the buttons before switching
         st.session_state.current_screen = Screen.LOBBY.name
-        st.rerun()
->>>>>>> be9c14b3
+        st.rerun()